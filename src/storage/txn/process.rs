// Copyright 2018 TiKV Project Authors. Licensed under Apache-2.0.

use std::marker::PhantomData;
use std::time::Duration;
use std::{mem, thread, u64};

use futures::future;
use kvproto::kvrpcpb::{CommandPri, Context, LockInfo};

use crate::storage::kv::with_tls_engine;
use crate::storage::kv::{CbContext, Modify, Result as EngineResult};
<<<<<<< HEAD
use crate::storage::kv::PerfTask;
use crate::storage::lock_manager::{
    self, wait_table_is_empty, DetectorScheduler, WaiterMgrScheduler,
};
=======
use crate::storage::lock_manager::{self, LockMgr};
>>>>>>> 9b0e35d5
use crate::storage::mvcc::{
    Error as MvccError, Lock as MvccLock, MvccReader, MvccTxn, Write, MAX_TXN_WRITE_SIZE,
};
use crate::storage::txn::{sched_pool::*, scheduler::Msg, Error, Result};
use crate::storage::{
    metrics::*, Command, Engine, Error as StorageError, Key, MvccInfo, Result as StorageResult,
    ScanMode, Snapshot, Statistics, StorageCb, Value,
};
use engine::rocks::PerfLevel;
use tikv_util::collections::HashMap;
use tikv_util::time::{Instant, SlowTimer};

// To resolve a key, the write size is about 100~150 bytes, depending on key and value length.
// The write batch will be around 32KB if we scan 256 keys each time.
pub const RESOLVE_LOCK_BATCH_SIZE: usize = 256;

/// Process result of a command.
pub enum ProcessResult {
    Res,
    MultiRes { results: Vec<StorageResult<()>> },
    MvccKey { mvcc: MvccInfo },
    MvccStartTs { mvcc: Option<(Key, MvccInfo)> },
    Locks { locks: Vec<LockInfo> },
    TxnStatus { lock_ttl: u64, commit_ts: u64 },
    NextCommand { cmd: Command },
    Failed { err: StorageError },
}

/// Delivers the process result of a command to the storage callback.
pub fn execute_callback(callback: StorageCb, pr: ProcessResult) {
    match callback {
        StorageCb::Boolean(cb) => match pr {
            ProcessResult::Res => cb(Ok(())),
            ProcessResult::Failed { err } => cb(Err(err)),
            _ => panic!("process result mismatch"),
        },
        StorageCb::Booleans(cb) => match pr {
            ProcessResult::MultiRes { results } => cb(Ok(results)),
            ProcessResult::Failed { err } => cb(Err(err)),
            _ => panic!("process result mismatch"),
        },
        StorageCb::MvccInfoByKey(cb) => match pr {
            ProcessResult::MvccKey { mvcc } => cb(Ok(mvcc)),
            ProcessResult::Failed { err } => cb(Err(err)),
            _ => panic!("process result mismatch"),
        },
        StorageCb::MvccInfoByStartTs(cb) => match pr {
            ProcessResult::MvccStartTs { mvcc } => cb(Ok(mvcc)),
            ProcessResult::Failed { err } => cb(Err(err)),
            _ => panic!("process result mismatch"),
        },
        StorageCb::Locks(cb) => match pr {
            ProcessResult::Locks { locks } => cb(Ok(locks)),
            ProcessResult::Failed { err } => cb(Err(err)),
            _ => panic!("process result mismatch"),
        },
        StorageCb::TxnStatus(cb) => match pr {
            ProcessResult::TxnStatus {
                lock_ttl,
                commit_ts,
            } => cb(Ok((lock_ttl, commit_ts))),
            ProcessResult::Failed { err } => cb(Err(err)),
            _ => panic!("process result mismatch"),
        },
    }
}

/// Task is a running command.
pub struct Task {
    pub cid: u64,
    pub tag: CommandKind,

    cmd: Command,
    ts: u64,
    region_id: u64,
}

impl Task {
    /// Creates a task for a running command.
    pub fn new(cid: u64, cmd: Command) -> Task {
        Task {
            cid,
            tag: cmd.tag(),
            region_id: cmd.get_context().get_region_id(),
            ts: cmd.ts(),
            cmd,
        }
    }

    pub fn cmd(&self) -> &Command {
        &self.cmd
    }

    pub fn priority(&self) -> CommandPri {
        self.cmd.priority()
    }

    pub fn context(&self) -> &Context {
        self.cmd.get_context()
    }
}

pub trait MsgScheduler: Clone + Send + 'static {
    fn on_msg(&self, task: Msg);
}

pub struct Executor<E: Engine, S: MsgScheduler, L: LockMgr> {
    // We put time consuming tasks to the thread pool.
    sched_pool: Option<SchedPool>,
    // And the tasks completes we post a completion to the `Scheduler`.
    scheduler: Option<S>,
    // If the task releases some locks, we wake up waiters waiting for them.
    lock_mgr: Option<L>,

    _phantom: PhantomData<E>,
}

impl<E: Engine, S: MsgScheduler, L: LockMgr> Executor<E, S, L> {
    pub fn new(scheduler: S, pool: SchedPool, lock_mgr: Option<L>) -> Self {
        Executor {
            sched_pool: Some(pool),
            scheduler: Some(scheduler),
            lock_mgr,
            _phantom: Default::default(),
        }
    }

    fn take_pool(&mut self) -> SchedPool {
        self.sched_pool.take().unwrap()
    }

    fn clone_pool(&mut self) -> SchedPool {
        self.sched_pool.clone().unwrap()
    }

    fn take_scheduler(&mut self) -> S {
        self.scheduler.take().unwrap()
    }

    fn take_lock_mgr(&mut self) -> Option<L> {
        self.lock_mgr.take()
    }

    /// Start the execution of the task.
    pub fn execute(mut self, cb_ctx: CbContext, snapshot: EngineResult<E::Snap>, task: Task) {
        debug!(
            "receive snapshot finish msg";
            "cid" => task.cid, "cb_ctx" => ?cb_ctx
        );

        match snapshot {
            Ok(snapshot) => {
                SCHED_STAGE_COUNTER_VEC.get(task.tag).snapshot_ok.inc();

                self.process_by_worker(cb_ctx, snapshot, task);
            }
            Err(err) => {
                SCHED_STAGE_COUNTER_VEC.get(task.tag).snapshot_err.inc();

                info!("get snapshot failed"; "cid" => task.cid, "err" => ?err);
                self.take_pool()
                    .pool
                    .spawn(move || {
                        notify_scheduler(
                            self.take_scheduler(),
                            Msg::FinishedWithErr {
                                cid: task.cid,
                                err: Error::from(err),
                                tag: task.tag,
                            },
                        );
                        future::ok::<_, ()>(())
                    })
                    .unwrap();
            }
        }
    }

    /// Delivers a command to a worker thread for processing.
    fn process_by_worker(mut self, cb_ctx: CbContext, snapshot: E::Snap, mut task: Task) {
        SCHED_STAGE_COUNTER_VEC.get(task.tag).process.inc();
        debug!(
            "process cmd with snapshot";
            "cid" => task.cid, "cb_ctx" => ?cb_ctx
        );
        let tag = task.tag;
        if let Some(term) = cb_ctx.term {
            task.cmd.mut_context().set_term(term);
        }
        let sched_pool = self.clone_pool();
        let readonly = task.cmd.readonly();
        sched_pool
            .pool
            .spawn(move || {
                fail_point!("scheduler_async_snapshot_finish");

                let read_duration = Instant::now_coarse();

                let region_id = task.region_id;
                let ts = task.ts;
                let timer = SlowTimer::new();

                let statistics = if readonly {
                    self.process_read(snapshot, task)
                } else {
                    with_tls_engine(|engine| self.process_write(engine, snapshot, task))
                };
                tls_collect_scan_details(tag.get_str(), &statistics);
                slow_log!(
                    timer,
                    "[region {}] scheduler handle command: {}, ts: {}",
                    region_id,
                    tag,
                    ts
                );

                tls_collect_read_duration(tag.get_str(), read_duration.elapsed());
                future::ok::<_, ()>(())
            })
            .unwrap();
    }

    /// Processes a read command within a worker thread, then posts `ReadFinished` message back to the
    /// `Scheduler`.
    fn process_read(mut self, snapshot: E::Snap, task: Task) -> Statistics {
        fail_point!("txn_before_process_read");
        debug!("process read cmd in worker pool"; "cid" => task.cid);
        let tag = task.tag;
        let cid = task.cid;
        let mut statistics = Statistics::default();
        let label = match tag{
            CommandKind::scan_lock => "scan_lock",
            CommandKind::key_mvcc => "key_mvcc",
            CommandKind::resolve_lock => "resolve_lock",
            CommandKind::start_ts_mvcc => "start_ts_mvcc",
            _ => " ",
        };
        let mut perf_task = PerfTask::new(SCHEDULER_ROCKSDB_PERF_CONTEXT_HISTOGRAM_VEC.local(), PerfLevel::EnableTime, label);
        perf_task.start_perf();
        let pr = match process_read_impl::<E>(task.cmd, snapshot, &mut statistics) {
            Err(e) => ProcessResult::Failed { err: e.into() },
            Ok(pr) => pr,
        };
        drop(perf_task);
        notify_scheduler(self.take_scheduler(), Msg::ReadFinished { cid, pr, tag });
        statistics
    }

    /// Processes a write command within a worker thread, then posts either a `WriteFinished`
    /// message if successful or a `FinishedWithErr` message back to the `Scheduler`.
    fn process_write(mut self, engine: &E, snapshot: E::Snap, task: Task) -> Statistics {
        fail_point!("txn_before_process_write");
        let tag = task.tag;
        let cid = task.cid;
        let ts = task.ts;
        let mut statistics = Statistics::default();
        let scheduler = self.take_scheduler();
<<<<<<< HEAD
        let waiter_mgr_scheduler = self.take_waiter_mgr_scheduler();
        let detector_scheduler = self.take_detector_scheduler();
        let label = match tag{
            CommandKind::prewrite => "prewrite",
            CommandKind::acquire_pessimistic_lock => "aquire_pessimistic_lock",
            CommandKind::commit => "commit",
            CommandKind::cleanup => "cleanup",
            CommandKind::rollback => "rollback",
            CommandKind::pessimistic_rollback => "pessimistic_rollback",
            CommandKind::delete_range => "delete_range",
            CommandKind::pause => "pause",
            CommandKind::resolve_lock => "resolve_lock",
            CommandKind::resolve_lock_lite => "resolve_lock_lite",
            _ => " ",
        };
        let mut perf_task = PerfTask::new(SCHEDULER_ROCKSDB_PERF_CONTEXT_HISTOGRAM_VEC.local(), PerfLevel::EnableTime, label);
        perf_task.start_perf();
        let msg = match process_write_impl(
            task.cmd,
            snapshot,
            waiter_mgr_scheduler,
            detector_scheduler,
            &mut statistics,
        ) {
=======
        let lock_mgr = self.take_lock_mgr();
        let msg = match process_write_impl(task.cmd, snapshot, lock_mgr, &mut statistics) {
>>>>>>> 9b0e35d5
            // Initiates an async write operation on the storage engine, there'll be a `WriteFinished`
            // message when it finishes.
            Ok(WriteResult {
                ctx,
                to_be_write,
                rows,
                pr,
                lock_info,
            }) => {
                SCHED_STAGE_COUNTER_VEC.get(tag).write.inc();

                if let Some(lock_info) = lock_info {
                    let (lock, is_first_lock) = lock_info;
                    Msg::WaitForLock {
                        cid,
                        start_ts: ts,
                        pr,
                        lock,
                        is_first_lock,
                    }
                } else if to_be_write.is_empty() {
                    Msg::WriteFinished {
                        cid,
                        pr,
                        result: Ok(()),
                        tag,
                    }
                } else {
                    let sched = scheduler.clone();
                    let sched_pool = self.take_pool();
                    // The callback to receive async results of write prepare from the storage engine.
                    let engine_cb = Box::new(move |(_, result)| {
                        sched_pool
                            .pool
                            .spawn(move || {
                                notify_scheduler(
                                    sched,
                                    Msg::WriteFinished {
                                        cid,
                                        pr,
                                        result,
                                        tag,
                                    },
                                );
                                KV_COMMAND_KEYWRITE_HISTOGRAM_VEC
                                    .get(tag)
                                    .observe(rows as f64);
                                future::ok::<_, ()>(())
                            })
                            .unwrap()
                    });

                    if let Err(e) = engine.async_write(&ctx, to_be_write, engine_cb) {
                        SCHED_STAGE_COUNTER_VEC.get(tag).async_write_err.inc();

                        info!("engine async_write failed"; "cid" => cid, "err" => ?e);
                        let err = e.into();
                        Msg::FinishedWithErr { cid, err, tag }
                    } else {
                        return statistics;
                    }
                }
            }
            // Write prepare failure typically means conflicting transactions are detected. Delivers the
            // error to the callback, and releases the latches.
            Err(err) => {
                SCHED_STAGE_COUNTER_VEC.get(tag).prepare_write_err.inc();

                debug!("write command failed at prewrite"; "cid" => cid);
                Msg::FinishedWithErr { cid, err, tag }
            }
        };
        drop(perf_task);
        notify_scheduler(scheduler, msg);
        statistics
    }
}

fn process_read_impl<E: Engine>(
    mut cmd: Command,
    snapshot: E::Snap,
    statistics: &mut Statistics,
) -> Result<ProcessResult> {
    let tag = cmd.tag();
    match cmd {
        Command::MvccByKey { ref ctx, ref key } => {
            let mut reader = MvccReader::new(
                snapshot,
                Some(ScanMode::Forward),
                !ctx.get_not_fill_cache(),
                None,
                None,
                ctx.get_isolation_level(),
            );
            let result = find_mvcc_infos_by_key(&mut reader, key, u64::MAX);
            statistics.add(reader.get_statistics());
            let (lock, writes, values) = result?;
            Ok(ProcessResult::MvccKey {
                mvcc: MvccInfo {
                    lock,
                    writes,
                    values,
                },
            })
        }
        Command::MvccByStartTs { ref ctx, start_ts } => {
            let mut reader = MvccReader::new(
                snapshot,
                Some(ScanMode::Forward),
                !ctx.get_not_fill_cache(),
                None,
                None,
                ctx.get_isolation_level(),
            );
            match reader.seek_ts(start_ts)? {
                Some(key) => {
                    let result = find_mvcc_infos_by_key(&mut reader, &key, u64::MAX);
                    statistics.add(reader.get_statistics());
                    let (lock, writes, values) = result?;
                    Ok(ProcessResult::MvccStartTs {
                        mvcc: Some((
                            key,
                            MvccInfo {
                                lock,
                                writes,
                                values,
                            },
                        )),
                    })
                }
                None => {
                    Ok(ProcessResult::MvccStartTs { mvcc: None })
                },
            }
        }
        // Scans locks with timestamp <= `max_ts`
        Command::ScanLock {
            ref ctx,
            max_ts,
            ref start_key,
            limit,
            ..
        } => {
            let mut reader = MvccReader::new(
                snapshot,
                Some(ScanMode::Forward),
                !ctx.get_not_fill_cache(),
                None,
                None,
                ctx.get_isolation_level(),
            );
            let result = reader.scan_locks(start_key.as_ref(), |lock| lock.ts <= max_ts, limit);
            statistics.add(reader.get_statistics());
            let (kv_pairs, _) = result?;
            let mut locks = Vec::with_capacity(kv_pairs.len());
            for (key, lock) in kv_pairs {
                let mut lock_info = LockInfo::default();
                lock_info.set_primary_lock(lock.primary);
                lock_info.set_lock_version(lock.ts);
                lock_info.set_key(key.into_raw()?);
                locks.push(lock_info);
            }

            tls_collect_keyread_histogram_vec(tag.get_str(), locks.len() as f64);

            Ok(ProcessResult::Locks { locks })
        }
        Command::ResolveLock {
            ref ctx,
            ref mut txn_status,
            ref scan_key,
            ..
        } => {
            let mut reader = MvccReader::new(
                snapshot,
                Some(ScanMode::Forward),
                !ctx.get_not_fill_cache(),
                None,
                None,
                ctx.get_isolation_level(),
            );
            let result = reader.scan_locks(
                scan_key.as_ref(),
                |lock| txn_status.contains_key(&lock.ts),
                RESOLVE_LOCK_BATCH_SIZE,
            );
            statistics.add(reader.get_statistics());
            let (kv_pairs, has_remain) = result?;
            tls_collect_keyread_histogram_vec(tag.get_str(), kv_pairs.len() as f64);

            if kv_pairs.is_empty() {
                Ok(ProcessResult::Res)
            } else {
                let next_scan_key = if has_remain {
                    // There might be more locks.
                    kv_pairs.last().map(|(k, _lock)| k.clone())
                } else {
                    // All locks are scanned
                    None
                };
                Ok(ProcessResult::NextCommand {
                    cmd: Command::ResolveLock {
                        ctx: ctx.clone(),
                        txn_status: mem::replace(txn_status, Default::default()),
                        scan_key: next_scan_key,
                        key_locks: kv_pairs,
                    },
                })
            }
        }
        _ => panic!("unsupported read command"),
    }
}

// If lock_mgr has waiters, there may be some transactions waiting for these keys,
// so calculates keys' hashes to wake up them.
fn gen_key_hashes_if_needed<L: LockMgr>(lock_mgr: &Option<L>, keys: &[Key]) -> Option<Vec<u64>> {
    lock_mgr.as_ref().and_then(|lm| {
        if lm.has_waiter() {
            Some(lock_manager::gen_key_hashes(keys))
        } else {
            None
        }
    })
}

// Wake up pessimistic transactions that waiting for these locks
fn wake_up_waiters_if_needed<L: LockMgr>(
    lock_mgr: &Option<L>,
    lock_ts: u64,
    key_hashes: Option<Vec<u64>>,
    commit_ts: u64,
    is_pessimistic_txn: bool,
) {
    if let Some(lm) = lock_mgr {
        lm.wake_up(lock_ts, key_hashes, commit_ts, is_pessimistic_txn);
    }
}

struct WriteResult {
    ctx: Context,
    to_be_write: Vec<Modify>,
    rows: usize,
    pr: ProcessResult,
    // (lock, is_first_lock)
    lock_info: Option<(lock_manager::Lock, bool)>,
}

fn process_write_impl<S: Snapshot, L: LockMgr>(
    cmd: Command,
    snapshot: S,
    lock_mgr: Option<L>,
    statistics: &mut Statistics,
) -> Result<WriteResult> {
    let (pr, to_be_write, rows, ctx, lock_info) = match cmd {
        Command::Prewrite {
            ctx,
            mutations,
            primary,
            start_ts,
            options,
            ..
        } => {
            let mut txn = MvccTxn::new(snapshot, start_ts, !ctx.get_not_fill_cache())?;
            let mut locks = vec![];
            let rows = mutations.len();

            // If `options.for_update_ts` is 0, the transaction is optimistic
            // or else pessimistic.
            if options.for_update_ts == 0 {
                for m in mutations {
                    match txn.prewrite(m, &primary, &options) {
                        Ok(_) => {}
                        e @ Err(MvccError::KeyIsLocked { .. }) => {
                            locks.push(e.map_err(Error::from).map_err(StorageError::from));
                        }
                        Err(e) => return Err(Error::from(e)),
                    }
                }
            } else {
                for (i, m) in mutations.into_iter().enumerate() {
                    match txn.pessimistic_prewrite(
                        m,
                        &primary,
                        options.is_pessimistic_lock[i],
                        &options,
                    ) {
                        Ok(_) => {}
                        e @ Err(MvccError::KeyIsLocked { .. }) => {
                            locks.push(e.map_err(Error::from).map_err(StorageError::from));
                        }
                        Err(e) => return Err(Error::from(e)),
                    }
                }
            }

            statistics.add(&txn.take_statistics());
            if locks.is_empty() {
                let pr = ProcessResult::MultiRes { results: vec![] };
                let modifies = txn.into_modifies();
                (pr, modifies, rows, ctx, None)
            } else {
                // Skip write stage if some keys are locked.
                let pr = ProcessResult::MultiRes { results: locks };
                (pr, vec![], 0, ctx, None)
            }
        }
        Command::AcquirePessimisticLock {
            ctx,
            keys,
            primary,
            start_ts,
            options,
            ..
        } => {
            let mut txn = MvccTxn::new(snapshot, start_ts, !ctx.get_not_fill_cache())?;
            let mut locks = vec![];
            let rows = keys.len();
            for (k, should_not_exist) in keys {
                match txn.acquire_pessimistic_lock(k, &primary, should_not_exist, &options) {
                    Ok(_) => {}
                    e @ Err(MvccError::KeyIsLocked { .. }) => {
                        locks.push(e.map_err(Error::from).map_err(StorageError::from));
                        break;
                    }
                    Err(e) => return Err(Error::from(e)),
                }
            }
            statistics.add(&txn.take_statistics());
            // no conflict
            if locks.is_empty() {
                let pr = ProcessResult::MultiRes { results: vec![] };
                let modifies = txn.into_modifies();
                (pr, modifies, rows, ctx, None)
            } else {
                let lock = lock_manager::extract_lock_from_result(&locks[0]);
                let pr = ProcessResult::MultiRes { results: locks };
                // Wait for lock released
                (pr, vec![], 0, ctx, Some((lock, options.is_first_lock)))
            }
        }
        Command::Commit {
            ctx,
            keys,
            lock_ts,
            commit_ts,
            ..
        } => {
            if commit_ts <= lock_ts {
                return Err(Error::InvalidTxnTso {
                    start_ts: lock_ts,
                    commit_ts,
                });
            }
            // Pessimistic txn needs key_hashes to wake up waiters
            let key_hashes = gen_key_hashes_if_needed(&lock_mgr, &keys);

            let mut txn = MvccTxn::new(snapshot, lock_ts, !ctx.get_not_fill_cache())?;
            let mut is_pessimistic_txn = false;
            let rows = keys.len();
            for k in keys {
                is_pessimistic_txn = txn.commit(k, commit_ts)?;
            }

            wake_up_waiters_if_needed(
                &lock_mgr,
                lock_ts,
                key_hashes,
                commit_ts,
                is_pessimistic_txn,
            );
            statistics.add(&txn.take_statistics());
            (ProcessResult::Res, txn.into_modifies(), rows, ctx, None)
        }
        Command::Cleanup {
            ctx, key, start_ts, ..
        } => {
            let mut keys = vec![key];
            let key_hashes = gen_key_hashes_if_needed(&lock_mgr, &keys);

            let mut txn = MvccTxn::new(snapshot, start_ts, !ctx.get_not_fill_cache())?;
            let is_pessimistic_txn = txn.rollback(keys.pop().unwrap())?;

            wake_up_waiters_if_needed(&lock_mgr, start_ts, key_hashes, 0, is_pessimistic_txn);
            statistics.add(&txn.take_statistics());
            (ProcessResult::Res, txn.into_modifies(), 1, ctx, None)
        }
        Command::Rollback {
            ctx,
            keys,
            start_ts,
            ..
        } => {
            let key_hashes = gen_key_hashes_if_needed(&lock_mgr, &keys);

            let mut txn = MvccTxn::new(snapshot, start_ts, !ctx.get_not_fill_cache())?;
            let mut is_pessimistic_txn = false;
            let rows = keys.len();
            for k in keys {
                is_pessimistic_txn = txn.rollback(k)?;
            }

            wake_up_waiters_if_needed(&lock_mgr, start_ts, key_hashes, 0, is_pessimistic_txn);
            statistics.add(&txn.take_statistics());
            (ProcessResult::Res, txn.into_modifies(), rows, ctx, None)
        }
        Command::PessimisticRollback {
            ctx,
            keys,
            start_ts,
            for_update_ts,
        } => {
            assert!(lock_mgr.is_some());
            let key_hashes = gen_key_hashes_if_needed(&lock_mgr, &keys);

            let mut txn = MvccTxn::new(snapshot, start_ts, !ctx.get_not_fill_cache())?;
            let rows = keys.len();
            for k in keys {
                txn.pessimistic_rollback(k, for_update_ts)?;
            }

            wake_up_waiters_if_needed(&lock_mgr, start_ts, key_hashes, 0, true);
            statistics.add(&txn.take_statistics());
            (
                ProcessResult::MultiRes { results: vec![] },
                txn.into_modifies(),
                rows,
                ctx,
                None,
            )
        }
        Command::ResolveLock {
            ctx,
            txn_status,
            mut scan_key,
            key_locks,
        } => {
            // Map (txn's start_ts, is_pessimistic_txn) => Option<key_hashes>
            let (mut txn_to_keys, has_waiter) = if let Some(lm) = lock_mgr.as_ref() {
                (Some(HashMap::default()), lm.has_waiter())
            } else {
                (None, false)
            };

            let mut scan_key = scan_key.take();
            let mut modifies: Vec<Modify> = vec![];
            let mut write_size = 0;
            let rows = key_locks.len();
            for (current_key, current_lock) in key_locks {
                if let Some(txn_to_keys) = txn_to_keys.as_mut() {
                    txn_to_keys
                        .entry((current_lock.ts, current_lock.for_update_ts != 0))
                        .and_modify(|key_hashes: &mut Option<Vec<u64>>| {
                            if let Some(key_hashes) = key_hashes {
                                key_hashes.push(lock_manager::gen_key_hash(&current_key));
                            }
                        })
                        .or_insert_with(|| {
                            if has_waiter {
                                Some(vec![lock_manager::gen_key_hash(&current_key)])
                            } else {
                                None
                            }
                        });
                }

                let mut txn =
                    MvccTxn::new(snapshot.clone(), current_lock.ts, !ctx.get_not_fill_cache())?;
                let status = txn_status.get(&current_lock.ts);
                let commit_ts = match status {
                    Some(ts) => *ts,
                    None => panic!("txn status {} not found.", current_lock.ts),
                };
                if commit_ts > 0 {
                    if current_lock.ts >= commit_ts {
                        return Err(Error::InvalidTxnTso {
                            start_ts: current_lock.ts,
                            commit_ts,
                        });
                    }
                    txn.commit(current_key.clone(), commit_ts)?;
                } else {
                    txn.rollback(current_key.clone())?;
                }
                write_size += txn.write_size();
                statistics.add(&txn.take_statistics());
                modifies.append(&mut txn.into_modifies());

                if write_size >= MAX_TXN_WRITE_SIZE {
                    scan_key = Some(current_key);
                    break;
                }
            }
            if let Some(txn_to_keys) = txn_to_keys {
                txn_to_keys
                    .into_iter()
                    .for_each(|((ts, is_pessimistic_txn), key_hashes)| {
                        wake_up_waiters_if_needed(&lock_mgr, ts, key_hashes, 0, is_pessimistic_txn);
                    });
            }

            let pr = if scan_key.is_none() {
                ProcessResult::Res
            } else {
                ProcessResult::NextCommand {
                    cmd: Command::ResolveLock {
                        ctx: ctx.clone(),
                        txn_status,
                        scan_key: scan_key.take(),
                        key_locks: vec![],
                    },
                }
            };

            (pr, modifies, rows, ctx, None)
        }
        Command::ResolveLockLite {
            ctx,
            start_ts,
            commit_ts,
            resolve_keys,
        } => {
            let key_hashes = gen_key_hashes_if_needed(&lock_mgr, &resolve_keys);

            let mut txn = MvccTxn::new(snapshot.clone(), start_ts, !ctx.get_not_fill_cache())?;
            let rows = resolve_keys.len();
            let mut is_pessimistic_txn = false;
            // ti-client guarantees the size of resolve_keys will not too large, so no necessary
            // to control the write_size as ResolveLock.
            for key in resolve_keys {
                if commit_ts > 0 {
                    is_pessimistic_txn = txn.commit(key, commit_ts)?;
                } else {
                    is_pessimistic_txn = txn.rollback(key)?;
                }
            }

            wake_up_waiters_if_needed(
                &lock_mgr,
                start_ts,
                key_hashes,
                commit_ts,
                is_pessimistic_txn,
            );
            statistics.add(&txn.take_statistics());
            (ProcessResult::Res, txn.into_modifies(), rows, ctx, None)
        }
        Command::TxnHeartBeat {
            ctx,
            primary_key,
            start_ts,
            advise_ttl,
        } => {
            // TxnHeartBeat never remove locks. No need to wake up waiters.
            let mut txn = MvccTxn::new(snapshot.clone(), start_ts, !ctx.get_not_fill_cache())?;
            let lock_ttl = txn.txn_heart_beat(primary_key, advise_ttl)?;

            statistics.add(&txn.take_statistics());
            let pr = ProcessResult::TxnStatus {
                lock_ttl,
                commit_ts: 0,
            };
            (pr, txn.into_modifies(), 1, ctx, None)
        }
        Command::Pause { ctx, duration, .. } => {
            thread::sleep(Duration::from_millis(duration));
            (ProcessResult::Res, vec![], 0, ctx, None)
        }
        _ => panic!("unsupported write command"),
    };

    Ok(WriteResult {
        ctx,
        to_be_write,
        rows,
        pr,
        lock_info,
    })
}

pub fn notify_scheduler<S: MsgScheduler>(scheduler: S, msg: Msg) {
    scheduler.on_msg(msg);
}

type LockWritesVals = (Option<MvccLock>, Vec<(u64, Write)>, Vec<(u64, Value)>);

fn find_mvcc_infos_by_key<S: Snapshot>(
    reader: &mut MvccReader<S>,
    key: &Key,
    mut ts: u64,
) -> Result<LockWritesVals> {
    let mut writes = vec![];
    let mut values = vec![];
    let lock = reader.load_lock(key)?;
    loop {
        let opt = reader.seek_write(key, ts)?;
        match opt {
            Some((commit_ts, write)) => {
                ts = commit_ts - 1;
                writes.push((commit_ts, write));
            }
            None => break,
        };
    }
    for (ts, v) in reader.scan_values_in_default(key)? {
        values.push((ts, v));
    }
    Ok((lock, writes, values))
}<|MERGE_RESOLUTION|>--- conflicted
+++ resolved
@@ -9,14 +9,8 @@
 
 use crate::storage::kv::with_tls_engine;
 use crate::storage::kv::{CbContext, Modify, Result as EngineResult};
-<<<<<<< HEAD
 use crate::storage::kv::PerfTask;
-use crate::storage::lock_manager::{
-    self, wait_table_is_empty, DetectorScheduler, WaiterMgrScheduler,
-};
-=======
 use crate::storage::lock_manager::{self, LockMgr};
->>>>>>> 9b0e35d5
 use crate::storage::mvcc::{
     Error as MvccError, Lock as MvccLock, MvccReader, MvccTxn, Write, MAX_TXN_WRITE_SIZE,
 };
@@ -274,9 +268,6 @@
         let ts = task.ts;
         let mut statistics = Statistics::default();
         let scheduler = self.take_scheduler();
-<<<<<<< HEAD
-        let waiter_mgr_scheduler = self.take_waiter_mgr_scheduler();
-        let detector_scheduler = self.take_detector_scheduler();
         let label = match tag{
             CommandKind::prewrite => "prewrite",
             CommandKind::acquire_pessimistic_lock => "aquire_pessimistic_lock",
@@ -292,17 +283,8 @@
         };
         let mut perf_task = PerfTask::new(SCHEDULER_ROCKSDB_PERF_CONTEXT_HISTOGRAM_VEC.local(), PerfLevel::EnableTime, label);
         perf_task.start_perf();
-        let msg = match process_write_impl(
-            task.cmd,
-            snapshot,
-            waiter_mgr_scheduler,
-            detector_scheduler,
-            &mut statistics,
-        ) {
-=======
         let lock_mgr = self.take_lock_mgr();
         let msg = match process_write_impl(task.cmd, snapshot, lock_mgr, &mut statistics) {
->>>>>>> 9b0e35d5
             // Initiates an async write operation on the storage engine, there'll be a `WriteFinished`
             // message when it finishes.
             Ok(WriteResult {
